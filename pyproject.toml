--- conflicted
+++ resolved
@@ -3,14 +3,8 @@
 
 [tool.poetry]
 name = "ospd"
-<<<<<<< HEAD
 version = "21.4a1"
-description = """OSPD is a base for scanner wrappers which share the same
-communication protocol: OSP (Open Scanner Protocol)"""
-=======
-version = "20.8.1"
 description = "OSPD is a base for scanner wrappers which share the same communication protocol: OSP (Open Scanner Protocol)"
->>>>>>> 9c6cbb21
 authors = ["Greenbone Networks GmbH <info@greenbone.net>"]
 license = "AGPL-3.0-or-later"
 readme = "README.md"
